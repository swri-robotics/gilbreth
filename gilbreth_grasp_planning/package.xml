--- conflicted
+++ resolved
@@ -10,7 +10,6 @@
 
   <buildtool_depend>catkin</buildtool_depend>
 
-<<<<<<< HEAD
   <build_depend>roscpp</build_depend>
   <build_depend>rospy</build_depend>
   <build_depend>std_msgs</build_depend>
@@ -45,17 +44,6 @@
   <run_depend>tf</run_depend>
   <run_depend>interactive_markers</run_depend>
   <run_depend>message_runtime</run_depend>
-=======
-  <depend>rospy</depend>
-  <depend>geometry_msgs</depend>
-  <depend>std_msgs</depend>
-  <depend>std_srvs</depend>
-  <depend>moveit_commander</depend>
-  <depend>moveit_msgs</depend>
-  <depend>tf</depend>
-
-
->>>>>>> 1d869be7
   <export>
 
   </export>
