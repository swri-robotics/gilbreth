--- conflicted
+++ resolved
@@ -11,9 +11,9 @@
 
       <sensor name="${prefix}sensor" type="ray">
         <pose>0 0 0 0 0 0</pose>
-
-<!--        <update_rate>10.0</update_rate> -->
-<!--        <ray>
+        <visualize>true</visualize>
+        <update_rate>10.0</update_rate>
+        <ray>
           <scan>
             <horizontal>
               <samples>50</samples>
@@ -33,47 +33,15 @@
             <stddev>0.01</stddev>
           </noise>
         </ray>
--->
         <always_on>1</always_on>
-<<<<<<< HEAD
-        <visualize>true</visualize>
-        <plugin name="${prefix}controller" filename="libROSProximityRayPlugin.so" >
-          <robotNamespace>gilbreth</robotNamespace>
-          <time_delay>0.05</time_delay><!-- this modifies the update rate of the ray sensor -->
-=======
         <plugin name="${prefix}controller" filename="libROSProximityRayPlugin.so" >
           <topicName>laser/scan</topicName>
           <frameName>${prefix}optical_link</frameName>
->>>>>>> a1e2fd6a
         </plugin>
-        <ray>
-          <range>
-            <min>0.0</min>
-            <max>1.0</max> <!-- this represents the distance at which the reflector's placed. max 12m -->
-            <resolution>0.001</resolution>
-          </range>
-          <scan>
-            <horizontal>
-              <samples>1</samples>
-              <resolution>1</resolution>
-              <min_angle>0</min_angle>
-              <max_angle>0</max_angle>
-            </horizontal>
-          </scan>
-          <noise>
-            <type>gaussian</type>
-            <mean>0.0</mean>
-            <stddev>0.001</stddev>
-          </noise>
-        </ray>
-
-        <visualize>true</visualize>
-        <always_on>1</always_on>
-      </sensor>      
+      </sensor>
     </gazebo>
 
     <gazebo>
-      <gravity>false</gravity>
       <static>true</static>
     </gazebo>
 
