--- conflicted
+++ resolved
@@ -34,16 +34,12 @@
     <joint name="${prefix}world_joint" type="fixed">
       <parent link="${prefix}world_interface" />
       <child link="${prefix}base_link" />
-<<<<<<< HEAD
-      <origin xyz="1.6 2.8 0.925" rpy="0 0 3.14159265359" />
-=======
       <origin xyz="1.6 2.8 0.91" rpy="0 0 ${radians(180)}" />
->>>>>>> a1e2fd6a
     </joint>
     <joint name="${prefix}joint_1" type="fixed">
       <parent link="${prefix}base_link" />
       <child link="${prefix}optical_link" />
-      <origin xyz="0.025 0 0.00" rpy="0 0 0" />
+      <origin xyz="0 0 0.025" rpy="0 0 0" />
     </joint>
   </xacro:macro>
 </robot>